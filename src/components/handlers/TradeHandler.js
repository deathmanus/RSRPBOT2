--- conflicted
+++ resolved
@@ -1,11 +1,5 @@
 const { EmbedBuilder } = require('discord.js');
-<<<<<<< HEAD
 const { getEmojiSync } = require('../../utils/emojiUtils');
-=======
-const { getEmoji } = require('../../utils/emojiUtils');
-const fs = require('fs');
-const path = require('path');
->>>>>>> e21a4152
 const { 
     db, 
     getTradeById, 
@@ -38,6 +32,18 @@
         });
         
         if (!tradeData) {
+        // Get trade data from database
+        let tradeData = null;
+        await new Promise((resolve) => {
+            getTradeById(tradeId, (err, trade) => {
+                if (!err && trade) {
+                    tradeData = trade;
+                }
+                resolve();
+            });
+        });
+        
+        if (!tradeData) {
             return await interaction.editReply({
                 content: `${getEmojiSync('error')} Tato obchodní nabídka již není platná.`,
                 components: []
@@ -48,7 +54,9 @@
 
         if (action === 'accept-trade') {
             await processTrade(interaction, tradeData, tradeId);
+            await processTrade(interaction, tradeData, tradeId);
         } else {
+            await declineTrade(interaction, tradeData, tradeId);
             await declineTrade(interaction, tradeData, tradeId);
         }
     } catch (error) {
@@ -83,20 +91,6 @@
         return false;
     }
     
-<<<<<<< HEAD
-=======
-    // Zkontrolovat, zda má oprávnění (velitel nebo zástupce)
-    if (!member.roles.cache.some(role => 
-        role.name.startsWith('Velitel') || role.name.startsWith('Zástupce')
-    )) {
-        await interaction.followUp({
-            content: `${getEmoji('error')} Nemáte oprávnění přijímat obchodní nabídky. Pouze velitelé a zástupci frakcí mohou používat tuto funkci.`,
-            ephemeral: true
-        });
-        return false;
-    }
-    
->>>>>>> e21a4152
     return true;
 }
 
@@ -121,11 +115,7 @@
     
     if (!buyerFractionData || !sellerFractionData) {
         return await interaction.followUp({
-<<<<<<< HEAD
             content: `${getEmojiSync('error')} Nastala chyba při načítání dat frakcí.`,
-=======
-            content: `${getEmoji('error')} Nastala chyba při načítání dat frakcí.`,
->>>>>>> e21a4152
             ephemeral: true
         });
     }
@@ -171,43 +161,65 @@
                 price: tradeData.price
             })
         );
+    try {
+        // Transfer items
+        await transferTradeItems(tradeData);
+        
+        // Update money for both fractions
+        await updateFractionMoney(buyerFractionData.id, tradeData.price, false); // odebrat peníze kupujícímu
+        await updateFractionMoney(sellerFractionData.id, tradeData.price, true); // přidat peníze prodávajícímu
+        
+        // Update fractions data for display
+        buyerFractionData.money -= tradeData.price;
+        sellerFractionData.money += tradeData.price;
+        
+        // Update trade status in database
+        await updateTradeStatus(tradeId, 'accepted', {
+            user: interaction.user.tag,
+            timestamp: new Date().toISOString()
+        });
+        
+        // Add audit log
+        addAuditLog(
+            interaction.user.id,
+            'accept_trade',
+            'trade',
+            tradeId,
+            JSON.stringify({
+                seller: tradeData.seller,
+                buyer: tradeData.buyer,
+                itemId: tradeData.id,
+                itemName: tradeData.name,
+                count: tradeData.count,
+                price: tradeData.price
+            })
+        );
 
         const updatedEmbed = EmbedBuilder.from(interaction.message.embeds[0])
             .setColor(0x00FF00)
-<<<<<<< HEAD
             .setTitle(`${getEmojiSync('success')} Obchodní nabídka přijata`)
             .addFields(
                 { name: 'Přijal', value: interaction.user.tag, inline: true },
                 { name: 'Stav peněz', value: `Prodávající: ${sellerFractionData.money} ${getEmojiSync('money')}\nKupující: ${buyerFractionData.money} ${getEmojiSync('money')}` }
-=======
-            .setTitle(`${getEmoji('success')} Obchodní nabídka přijata`)
-            .addFields(
-                { name: 'Přijal', value: interaction.user.tag, inline: true },
-                { name: 'Stav peněz', value: `Prodávající: ${sellerFractionData.money} ${getEmoji('money')}\nKupující: ${buyerFractionData.money} ${getEmoji('money')}` }
->>>>>>> e21a4152
             );
 
         await interaction.message.edit({
             embeds: [updatedEmbed],
             components: []
         });
-
-        await interaction.followUp({
-<<<<<<< HEAD
+        await interaction.message.edit({
+            embeds: [updatedEmbed],
+            components: []
+        });
+
+        await interaction.followUp({
             content: `${getEmojiSync('success')} Obchodní nabídka byla úspěšně přijata a zpracována.`,
-=======
-            content: `${getEmoji('success')} Obchodní nabídka byla úspěšně přijata a zpracována.`,
->>>>>>> e21a4152
             ephemeral: true
         });
     } catch (error) {
         console.error('Error processing trade:', error);
         await interaction.followUp({
-<<<<<<< HEAD
             content: `${getEmojiSync('error')} Nastala chyba při zpracování obchodní nabídky.`,
-=======
-            content: `${getEmoji('error')} Nastala chyba při zpracování obchodní nabídky.`,
->>>>>>> e21a4152
             ephemeral: true
         });
     }
@@ -237,11 +249,7 @@
 
         const updatedEmbed = EmbedBuilder.from(interaction.message.embeds[0])
             .setColor(0xFF0000)
-<<<<<<< HEAD
             .setTitle(`${getEmojiSync('error')} Obchodní nabídka odmítnuta`)
-=======
-            .setTitle(`${getEmoji('error')} Obchodní nabídka odmítnuta`)
->>>>>>> e21a4152
             .addFields(
                 { name: 'Odmítl', value: interaction.user.tag, inline: true }
             );
@@ -250,23 +258,19 @@
             embeds: [updatedEmbed],
             components: []
         });
-
-        await interaction.followUp({
-<<<<<<< HEAD
+        await interaction.message.edit({
+            embeds: [updatedEmbed],
+            components: []
+        });
+
+        await interaction.followUp({
             content: `${getEmojiSync('error')} Obchodní nabídka byla odmítnuta.`,
-=======
-            content: `${getEmoji('error')} Obchodní nabídka byla odmítnuta.`,
->>>>>>> e21a4152
             ephemeral: true
         });
     } catch (error) {
         console.error('Error declining trade:', error);
         await interaction.followUp({
-<<<<<<< HEAD
             content: `${getEmojiSync('error')} Nastala chyba při odmítání obchodní nabídky.`,
-=======
-            content: `${getEmoji('error')} Nastala chyba při odmítání obchodní nabídky.`,
->>>>>>> e21a4152
             ephemeral: true
         });
     }
@@ -336,7 +340,84 @@
                     }
                 );
             });
+    const { buyer, seller, id: itemId, count } = tradeData;
+    
+    // Get item data from database
+    let itemData = null;
+    await new Promise((resolve) => {
+        db.get(
+            `SELECT purchases.*, shop_items.* 
+             FROM purchases 
+             JOIN shop_items ON purchases.item_id = shop_items.id 
+             WHERE purchases.id = ?`,
+            [itemId],
+            (err, row) => {
+                if (!err && row) {
+                    itemData = row;
+                }
+                resolve();
+            }
+        );
+    });
+    
+    if (!itemData) {
+        throw new Error('Item not found in database');
+    }
+    
+    // Get buyer and seller fraction IDs
+    let buyerFractionId = null;
+    let sellerFractionId = null;
+    
+    await new Promise((resolve) => {
+        getFractionByName(buyer, (err, fraction) => {
+            if (!err && fraction) {
+                buyerFractionId = fraction.id;
+            }
+            resolve();
+        });
+    });
+    
+    await new Promise((resolve) => {
+        getFractionByName(seller, (err, fraction) => {
+            if (!err && fraction) {
+                sellerFractionId = fraction.id;
+            }
+            resolve();
+        });
+    });
+    
+    if (!buyerFractionId || !sellerFractionId) {
+        throw new Error('Fraction not found in database');
+    }
+    
+    if (itemData.type === 'countable') {
+        if (itemData.count === count) {
+            // Delete the item completely from seller
+            await new Promise((resolve, reject) => {
+                db.run(
+                    `DELETE FROM purchases WHERE id = ?`,
+                    [itemId],
+                    (err) => {
+                        if (err) reject(err);
+                        else resolve();
+                    }
+                );
+            });
         } else {
+            // Update the count for seller
+            await new Promise((resolve, reject) => {
+                db.run(
+                    `UPDATE purchases SET count = count - ? WHERE id = ?`,
+                    [count, itemId],
+                    (err) => {
+                        if (err) reject(err);
+                        else resolve();
+                    }
+                );
+            });
+        }
+        
+        // Check if buyer already has this item
             // Update the count for seller
             await new Promise((resolve, reject) => {
                 db.run(
@@ -367,7 +448,33 @@
             );
         });
         
+        await new Promise((resolve) => {
+            db.get(
+                `SELECT * FROM purchases 
+                 WHERE fraction_id = ? 
+                 AND item_id = ?`,
+                [buyerFractionId, itemData.item_id],
+                (err, row) => {
+                    if (!err && row) {
+                        existingItem = row;
+                    }
+                    resolve();
+                }
+            );
+        });
+        
         if (existingItem) {
+            // Update count for existing item
+            await new Promise((resolve, reject) => {
+                db.run(
+                    `UPDATE purchases SET count = count + ? WHERE id = ?`,
+                    [count, existingItem.id],
+                    (err) => {
+                        if (err) reject(err);
+                        else resolve();
+                    }
+                );
+            });
             // Update count for existing item
             await new Promise((resolve, reject) => {
                 db.run(
@@ -401,6 +508,27 @@
                     }
                 );
             });
+            // Create new item for buyer
+            await new Promise((resolve, reject) => {
+                db.run(
+                    `INSERT INTO purchases 
+                     (fraction_id, item_id, count, selected_mods, total_price, purchase_date, buyer)
+                     VALUES (?, ?, ?, ?, ?, ?, ?)`,
+                    [
+                        buyerFractionId,
+                        itemData.item_id,
+                        count,
+                        itemData.selected_mods,
+                        0, // Cena je 0, protože je to přes obchod
+                        new Date().toISOString(),
+                        'trade' // Označení, že bylo získáno obchodem
+                    ],
+                    (err) => {
+                        if (err) reject(err);
+                        else resolve();
+                    }
+                );
+            });
         }
     } else {
         // Pro necountable předměty - přesunout celý předmět
@@ -415,6 +543,18 @@
                 }
             );
         });
+        // Pro necountable předměty - přesunout celý předmět
+        // Aktualizovat vlastníka předmětu
+        await new Promise((resolve, reject) => {
+            db.run(
+                `UPDATE purchases SET fraction_id = ?, buyer = ? WHERE id = ?`,
+                [buyerFractionId, 'trade', itemId],
+                (err) => {
+                    if (err) reject(err);
+                    else resolve();
+                }
+            );
+        });
     }
 }
 
